--- conflicted
+++ resolved
@@ -37,7 +37,6 @@
     }
     if args.venv:
         logger.debug(f"Using virtual environment: {args.venv}")
-<<<<<<< HEAD
         env_mapping: Dict[str, str] = {
             "XFFL_VENV": "venv",
         } | base_env_mapping
@@ -49,28 +48,6 @@
             "XFFL_DATASET_FOLDER": "dataset",
             "XFFL_IMAGE": "image",
         } | base_env_mapping
-=======
-        env_mapping = {
-            "XFFL_WORLD_SIZE": "world_size",
-            "XFFL_NUM_NODES": "num_nodes",
-            "MASTER_ADDR": "masteraddr",
-            "XFFL_FACILITY": "facility",
-            #
-            "VENV": "venv",
-        }
-    elif args.image:  # TODO: tmpdir setting not working?
-        logger.debug(f"Using container image: {args.venv}")
-        env_mapping = {
-            "XFFL_WORLD_SIZE": "world_size",
-            "XFFL_NUM_NODES": "num_nodes",
-            "MASTER_ADDR": "masteraddr",
-            "XFFL_FACILITY": "facility",
-            #
-            "XFFL_IMAGE": "image",
-            "XFFL_MODEL_FOLDER": "model",
-            "XFFL_DATASET_FOLDER": "dataset",
-        }
->>>>>>> 9e477fde
     else:
         if sys.prefix != sys.base_prefix:  # Check if running in a virtual environment
             # If the script is running in a virtual environment, and no other is specified, use it
@@ -176,13 +153,8 @@
         for process in processes:
             return_code += process.wait()
 
-<<<<<<< HEAD
     except (OSError, ValueError) as exception:
         logger.exception(exception)
-=======
-    except (OSError, ValueError) as err:
-        logger.exception(err)
->>>>>>> 9e477fde
         return 1
     else:
         logger.info(
@@ -203,19 +175,11 @@
     logger.info("*** Cross-Facility Federated Learning (xFFL) - Simulation ***")
     try:
         simulate(args=args)
-<<<<<<< HEAD
     except Exception as exception:
         logger.exception(exception)
         raise exception
 
     logger.info("*** Cross-Facility Federated Learning (xFFL) - Simulation ***")
-=======
-    except Exception as err:
-        logger.exception(err)
-        raise err
-    finally:
-        logger.info("*** Cross-Facility Federated Learning (xFFL) - Simulation ***")
->>>>>>> 9e477fde
     return 0
 
 
