--- conflicted
+++ resolved
@@ -41,7 +41,6 @@
     logger.info("*** Cross-Facility Federated Learning (xFFL) - Project run ***")
     result: int = 0
     try:
-<<<<<<< HEAD
         result = run(args=args)
     except Exception as exception:  # TODO check which exception SF raises
         logger.exception(exception)
@@ -49,14 +48,6 @@
 
     logger.info("\*** Cross-Facility Federated Learning (xFFL) - Project run ***")
     return result
-=======
-        run(args)
-    except Exception as err:  # TODO check which exception SF raises
-        logger.exception(err)
-        raise
-    finally:
-        logger.info("*** Cross-Facility Federated Learning (xFFL) - Project run ***")
->>>>>>> 9e477fde
 
 
 if __name__ == "__main__":
