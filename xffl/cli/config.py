--- conflicted
+++ resolved
@@ -51,13 +51,8 @@
         workdir = check_and_create_workdir(
             workdir_path=args.workdir, project_name=args.project
         )
-<<<<<<< HEAD
     except (FileExistsError, FileNotFoundError) as exception:
         raise exception
-=======
-    except (FileExistsError, FileNotFoundError) as err:
-        raise err
->>>>>>> 9e477fde
 
     # Guided StreamFlow configuration
     logger.debug("Creating the StreamFlow and CWL templates")
@@ -192,11 +187,7 @@
         facility = check_input(
             "\nType facility's logic facility: ",
             "Facility facility {} already used.",
-<<<<<<< HEAD
-            lambda _facility: _facility not in facilities,
-=======
             lambda facility_: facility_ not in facilities,
->>>>>>> 9e477fde
         )
         facilities.add(facility)
 
@@ -208,11 +199,7 @@
         ssh_key = check_input(
             f"Path to {facility}'s SSH key file: ",
             "{} does not exists.",
-<<<<<<< HEAD
-            lambda _ssh_key: os.path.exists(_ssh_key),
-=======
             lambda ssh_key_: os.path.exists(ssh_key_),
->>>>>>> 9e477fde
             is_path=True,
         )
         # TODO: add question to data mover if it is available on the facility
@@ -253,7 +240,6 @@
             is_local_path=False,
         )
 
-<<<<<<< HEAD
         # Command line arguments extraction from user's parser arguments
         logger.debug(
             f"Dynamically loading ArgumentParser '{parser_name}' from file '{parser_path}'"
@@ -273,8 +259,6 @@
         except Exception as exception:
             raise exception
 
-=======
->>>>>>> 9e477fde
         # Creating CWL configuration
         logger.debug("CWL configuration population...")
         main_cwl.add_inputs(facility_name=facility, extra_inputs=arg_to_type)
@@ -384,7 +368,6 @@
     )
     result: int = 0
     try:
-<<<<<<< HEAD
         result = config(args=args)
     except Exception as exception:
         logger.exception(exception)
@@ -394,17 +377,6 @@
         "*** Cross-Facility Federated Learning (xFFL) - Guided configuration ***"
     )
     return result
-=======
-        config(args=args)
-    except Exception as err:
-        logger.exception(err)
-        raise err
-    finally:
-        logger.info(
-            "*** Cross-Facility Federated Learning (xFFL) - Guided configuration ***"
-        )
-    return 0
->>>>>>> 9e477fde
 
 
 if __name__ == "__main__":
