"""Guided configuration files creation for xFFL

This script guides the user in the creation of the StreamFlow and CWL configuration files
necessary to run xFFL workloads across different HPCs
"""

import argparse
import json
import os
import stat
from pathlib import Path

import yaml
<<<<<<< HEAD

from xffl.templates.cwl import (
=======
from templates.sh import get_run_sh, get_aggregate
from templates.cwl import (
>>>>>>> bb0b10a8
    get_aggregate_step,
    get_config,
    get_main_cwl,
    get_round_cwl,
    get_training_step,
    get_workflow_step,
)
from xffl.templates.streamflow import get_streamflow_config
from xffl.utils import check_input, resolve_path


def create_deployment(args: argparse.Namespace):
    """Gathers from the user all the necessary parameters to generate a valid StreamFlow file for xFFL

    :param args: Command line arguments
    :type args: argparse.Namespace
    :raises FileNotFoundError: If the command-line provided workdir does not exists
    :raises FileExistsError: If the command-line provided project name already exists
    """

    # Command-line parameters check
    workdir = resolve_path(args.workdir)
    if not Path(workdir).exists():
        raise FileNotFoundError(
            f"The provided working directory path {workdir} does not exists"
        )
    if Path(workdir, args.project).exists():
        raise FileExistsError(
            f"Impossible create project {args.project} inside {workdir}: directory already exists"
        )
    workdir = os.path.join(workdir, args.project)
    os.makedirs(workdir)

    # StreamFlow guided configuration
    insert = True
    facilities = set()
    streamflow_config = get_streamflow_config()
    main_cwl = get_main_cwl()
    round_cwl = get_round_cwl()
    cwl_config = get_config()


    # todo: add user interaction
    # fixme: remove aggregation_script
    os.makedirs(os.path.join(workdir, "cwl", "data", "model_placeholder"))
    with open(os.path.join(workdir, "cwl", "data", "model_placeholder", "file.txt"), "w") as fd:
        fd.write("Hello")
    os.makedirs(os.path.join(workdir, "cwl", "data", "tokenizer_placeholder"))
    os.makedirs(os.path.join(workdir, "cwl", "scripts"))
    with open(os.path.join(workdir, "cwl", "scripts", "aggregation.py"), "w") as fd:
        fd.write(get_aggregate())
    cwl_config |= {
        "model": {
            "class": "Directory",
            "path": "data/model_placeholder"
        },
        "tokenizer": {
            "class": "Directory",
            "path": "data/tokenizer_placeholder"
        },
        "model_basename": "ciao",
        "max_rounds": 2,
        "epochs": 1,
        "script_aggregation": {
            "class": "File",
            "path": os.path.join(workdir, "cwl", "scripts", "aggregation.py")
        }
    }

    while insert:

        name = check_input(
            "Type facility's logic name: ",
            "Facility name {} already used.",
            lambda name: name not in facilities,
        )
        facilities.add(name)

        address = input(f"Type {name}'s frontend node address [IP:port]: ")
        username = input(f"{name}'s username: ")

        key = check_input(
            f"Path to {name}'s SSH key file: ",
            "{} does not exists.",
            lambda key: os.path.exists(key),
            is_path=True,
        )

        remote_workdir = input("Path to the facility's working directory: ")

        # todo: list the needed pragmas
        slurm_template = check_input(
            f"Path to {name}'s SLURM template with the required directives: ",
            "{} does not exists.",
            lambda path: os.path.exists(path),
            is_path=True,
        )

        step_config = {
            "step": f"/iteration/training_on_{name}",
            "target": [
                {"deployment": name, "service": "pragma"},
                # {
                #     "port": f"/repository_{name}",
                #     "target": {
                #         "deployment": f"{name}-ssh",
                #         "workdir": code_path,
                #     },
                # },
            ],
        }

        main_cwl["inputs"] |= {
            f"facility_{name}": "string",
            f"repository_{name}": "Directory",
            f"test_samples_{name}": "int",
            f"train_samples_{name}": "int",
            f"gpus_per_node_{name}": "int",
        }
        main_cwl["steps"]["iteration"]["in"] |= {
            f"facility_{name}": f"facility_{name}",
            f"repository_{name}": f"repository_{name}",
            f"test_samples_{name}": f"test_samples_{name}",
            f"train_samples_{name}": f"train_samples_{name}",
            f"gpus_per_node_{name}": f"gpus_per_node_{name}",
        }

        round_cwl["inputs"] |= {
            f"facility_{name}": "string",
            f"repository_{name}": "Directory",
            f"test_samples_{name}": "int",
            f"train_samples_{name}": "int",
            f"gpus_per_node_{name}": "int",
        }
        round_cwl["steps"] |= get_workflow_step(name)

        round_cwl["steps"]["merge"]["in"] |= {name: f"training_on_{name}/output_model"}
        round_cwl["steps"]["merge"]["run"]["inputs"] |= {name: "Directory"}
        round_cwl["steps"]["merge"]["run"]["expression"].append(f"inputs.{name}")

        # fixme: insert correct values
        os.makedirs(os.path.join(workdir, "cwl", "data", f"repository_placeholder_{name}"))
        cwl_config |= {
            f"facility_{name}": name, 
            f"repository_{name}": {
                "class": "Directory",
                "path": f"data/repository_placeholder_{name}"
            },
            f"test_samples_{name}": 100,
            f"train_samples_{name}": 100,
            f"gpus_per_node_{name}": 4,
        }

        deployment_config = {
            f"{name}-ssh": {
                "type": "ssh",
                "config": {
                    "nodes": [address],
                    "username": username,
                    "sshKey": key,
                },
                "workdir": remote_workdir,
            },
            name: {
                "type": "slurm",
                "config": {"services": {"pragma": {"file": slurm_template}}},
                "wraps": f"{name}-ssh",
                "workdir": remote_workdir,
            },
        }

        streamflow_config["workflows"]["xffl"]["bindings"].append(step_config)
        streamflow_config["deployments"] |= deployment_config

        if args.verbose:
            print(
                f"Inserted the following record for {name} in the StreamFlow file:",
                json.dumps(step_config),
                json.dumps(deployment_config),
                sep="\n",
            )

        insert = check_input(
            "Insert another facility? [y/n]: ",
            "Answer {} not accepted.",
            lambda answer: answer.lower() in ["y", "yes", "n", "no"],
        ) in ["y", "yes"]

    # YAML exportation
    ## StreamFlow file
    with open(os.path.join(workdir, "streamflow.yml"), "w") as outfile:
        yaml.dump(streamflow_config, outfile, default_flow_style=False, sort_keys=False)
    
    inputs_list = ",".join( round_cwl["steps"]["merge"]["run"]["expression"]) 
    round_cwl["steps"]["merge"]["run"]["expression"] = "$({'models': [" + inputs_list + "] })"
    ## CWL files
    os.makedirs(os.path.join(workdir, "cwl", "clt"))
    with open(os.path.join(workdir, "cwl", "main.cwl"), "w") as outfile:
        outfile.write("#!/usr/bin/env cwl-runner\n")
        yaml.dump(main_cwl, outfile, default_flow_style=False, sort_keys=False)
    with open(os.path.join(workdir, "cwl", "round.cwl"), "w") as outfile:
        outfile.write("#!/usr/bin/env cwl-runner\n")
        yaml.dump(round_cwl, outfile, default_flow_style=False, sort_keys=False)
    with open(os.path.join(workdir, "cwl", "clt", "aggregate.cwl"), "w") as outfile:
        outfile.write("#!/usr/bin/env cwl-runner\n")
        yaml.dump(
            get_aggregate_step(), outfile, default_flow_style=False, sort_keys=False
        )
    with open(os.path.join(workdir, "cwl", "clt", "training.cwl"), "w") as outfile:
        outfile.write("#!/usr/bin/env cwl-runner\n")
        yaml.dump(
            get_training_step(), outfile, default_flow_style=False, sort_keys=False
        )


<<<<<<< HEAD
def main(args: argparse.Namespace):
    print("*** Cross-Facility Federated Learning (xFFL) - Guided configuration ***\n")
    create_deployment(args)
    print("\n*** Cross-Facility Federated Learning (xFFL) - Guided configuration ***")
=======
    ## CWL config file
    with open(os.path.join(workdir, "cwl", "config.yml"), "w") as outfile:
        yaml.dump(
            cwl_config, outfile, default_flow_style=False, sort_keys=False
        )


    ## Scripts
    os.makedirs(os.path.join(workdir, "cwl", "scripts"), exist_ok=True)
    with open(os.path.join(workdir, "cwl", "scripts", "run.sh"), "w") as outfile:
        outfile.write(get_run_sh())
    usr_permissions = stat.S_IRUSR | stat.S_IWUSR | stat.S_IXUSR
    grp_permissions = stat.S_IRGRP | stat.S_IXGRP
    os.chmod(os.path.join(workdir, "cwl", "scripts", "run.sh"), usr_permissions | grp_permissions)
>>>>>>> bb0b10a8


if __name__ == "__main__":
    from xffl.cli.parser import config_parser

    try:
        main(config_parser.parse_args())
    except KeyboardInterrupt:
        print("Unexpected keyboard interrupt")<|MERGE_RESOLUTION|>--- conflicted
+++ resolved
@@ -11,13 +11,8 @@
 from pathlib import Path
 
 import yaml
-<<<<<<< HEAD
 
 from xffl.templates.cwl import (
-=======
-from templates.sh import get_run_sh, get_aggregate
-from templates.cwl import (
->>>>>>> bb0b10a8
     get_aggregate_step,
     get_config,
     get_main_cwl,
@@ -25,6 +20,7 @@
     get_training_step,
     get_workflow_step,
 )
+from xffl.templates.sh import get_aggregate, get_run_sh
 from xffl.templates.streamflow import get_streamflow_config
 from xffl.utils import check_input, resolve_path
 
@@ -59,32 +55,27 @@
     round_cwl = get_round_cwl()
     cwl_config = get_config()
 
-
     # todo: add user interaction
     # fixme: remove aggregation_script
     os.makedirs(os.path.join(workdir, "cwl", "data", "model_placeholder"))
-    with open(os.path.join(workdir, "cwl", "data", "model_placeholder", "file.txt"), "w") as fd:
+    with open(
+        os.path.join(workdir, "cwl", "data", "model_placeholder", "file.txt"), "w"
+    ) as fd:
         fd.write("Hello")
     os.makedirs(os.path.join(workdir, "cwl", "data", "tokenizer_placeholder"))
     os.makedirs(os.path.join(workdir, "cwl", "scripts"))
     with open(os.path.join(workdir, "cwl", "scripts", "aggregation.py"), "w") as fd:
         fd.write(get_aggregate())
     cwl_config |= {
-        "model": {
-            "class": "Directory",
-            "path": "data/model_placeholder"
-        },
-        "tokenizer": {
-            "class": "Directory",
-            "path": "data/tokenizer_placeholder"
-        },
+        "model": {"class": "Directory", "path": "data/model_placeholder"},
+        "tokenizer": {"class": "Directory", "path": "data/tokenizer_placeholder"},
         "model_basename": "ciao",
         "max_rounds": 2,
         "epochs": 1,
         "script_aggregation": {
             "class": "File",
-            "path": os.path.join(workdir, "cwl", "scripts", "aggregation.py")
-        }
+            "path": os.path.join(workdir, "cwl", "scripts", "aggregation.py"),
+        },
     }
 
     while insert:
@@ -159,12 +150,14 @@
         round_cwl["steps"]["merge"]["run"]["expression"].append(f"inputs.{name}")
 
         # fixme: insert correct values
-        os.makedirs(os.path.join(workdir, "cwl", "data", f"repository_placeholder_{name}"))
+        os.makedirs(
+            os.path.join(workdir, "cwl", "data", f"repository_placeholder_{name}")
+        )
         cwl_config |= {
-            f"facility_{name}": name, 
+            f"facility_{name}": name,
             f"repository_{name}": {
                 "class": "Directory",
-                "path": f"data/repository_placeholder_{name}"
+                "path": f"data/repository_placeholder_{name}",
             },
             f"test_samples_{name}": 100,
             f"train_samples_{name}": 100,
@@ -210,9 +203,11 @@
     ## StreamFlow file
     with open(os.path.join(workdir, "streamflow.yml"), "w") as outfile:
         yaml.dump(streamflow_config, outfile, default_flow_style=False, sort_keys=False)
-    
-    inputs_list = ",".join( round_cwl["steps"]["merge"]["run"]["expression"]) 
-    round_cwl["steps"]["merge"]["run"]["expression"] = "$({'models': [" + inputs_list + "] })"
+
+    inputs_list = ",".join(round_cwl["steps"]["merge"]["run"]["expression"])
+    round_cwl["steps"]["merge"]["run"]["expression"] = (
+        "$({'models': [" + inputs_list + "] })"
+    )
     ## CWL files
     os.makedirs(os.path.join(workdir, "cwl", "clt"))
     with open(os.path.join(workdir, "cwl", "main.cwl"), "w") as outfile:
@@ -231,29 +226,25 @@
         yaml.dump(
             get_training_step(), outfile, default_flow_style=False, sort_keys=False
         )
-
-
-<<<<<<< HEAD
-def main(args: argparse.Namespace):
-    print("*** Cross-Facility Federated Learning (xFFL) - Guided configuration ***\n")
-    create_deployment(args)
-    print("\n*** Cross-Facility Federated Learning (xFFL) - Guided configuration ***")
-=======
     ## CWL config file
     with open(os.path.join(workdir, "cwl", "config.yml"), "w") as outfile:
-        yaml.dump(
-            cwl_config, outfile, default_flow_style=False, sort_keys=False
-        )
-
-
+        yaml.dump(cwl_config, outfile, default_flow_style=False, sort_keys=False)
     ## Scripts
     os.makedirs(os.path.join(workdir, "cwl", "scripts"), exist_ok=True)
     with open(os.path.join(workdir, "cwl", "scripts", "run.sh"), "w") as outfile:
         outfile.write(get_run_sh())
     usr_permissions = stat.S_IRUSR | stat.S_IWUSR | stat.S_IXUSR
     grp_permissions = stat.S_IRGRP | stat.S_IXGRP
-    os.chmod(os.path.join(workdir, "cwl", "scripts", "run.sh"), usr_permissions | grp_permissions)
->>>>>>> bb0b10a8
+    os.chmod(
+        os.path.join(workdir, "cwl", "scripts", "run.sh"),
+        usr_permissions | grp_permissions,
+    )
+
+
+def main(args: argparse.Namespace):
+    print("*** Cross-Facility Federated Learning (xFFL) - Guided configuration ***\n")
+    create_deployment(args)
+    print("\n*** Cross-Facility Federated Learning (xFFL) - Guided configuration ***")
 
 
 if __name__ == "__main__":
