--- conflicted
+++ resolved
@@ -3,19 +3,11 @@
 import os
 from datetime import timedelta
 from logging import Logger, getLogger
-<<<<<<< HEAD
 from typing import Literal, Optional, Tuple
 
 import torch.distributed as dist
 from torch.distributed import ProcessGroupNCCL
 from torch.distributed.device_mesh import DeviceMesh, init_device_mesh
-=======
-from typing import Optional, Tuple
-from datetime import timedelta
-
-import torch.distributed as dist
-from torch.distributed import ProcessGroupNCCL
->>>>>>> e47e0fc4
 
 logger: Logger = getLogger(__name__)
 """Default xFFL logger"""
@@ -87,7 +79,6 @@
         pg_options=options,
         timeout=timedelta(seconds=60),
     )
-<<<<<<< HEAD
 
     # 2D device mesh creation for HSDP - Sharding intra-group, replicating inter-groups
     mesh: DeviceMesh = None
@@ -113,10 +104,6 @@
                 )
 
     return rank, local_rank, world_size, mesh
-=======
-
-    return rank, local_rank, world_size
->>>>>>> e47e0fc4
 
 
 def cleanup_distributed_process_group() -> None:
@@ -127,12 +114,7 @@
     import time
 
     # dist.barrier()
-<<<<<<< HEAD
     rank: int = dist.get_rank()
     logger.debug(f"Rank {rank} calls destroy_process_group")
-=======
-    rank = dist.get_rank()
-    logger.debug(f"[RANK {rank}] calls destroy_process_group")
->>>>>>> e47e0fc4
 
     dist.destroy_process_group(dist.GroupMember.WORLD)