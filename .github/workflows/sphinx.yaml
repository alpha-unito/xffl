--- conflicted
+++ resolved
@@ -2,11 +2,6 @@
 
 on:
   push:
-<<<<<<< HEAD
-    branches:
-      - master
-      - docs
-=======
     branches: [main, docs]
     paths:
       - "docs/**"
@@ -29,7 +24,6 @@
 concurrency:
   group: "docs"
   cancel-in-progress: true
->>>>>>> 910bd63c
 
 jobs:
   build:
@@ -111,41 +105,6 @@
       url: ${{ steps.deployment.outputs.page_url }}
 
     steps:
-<<<<<<< HEAD
-    
-    - name: Checkout repo
-      uses: actions/checkout@v4
-      with:
-        persist-credentials: false
-
-    - name: Set up Python
-      uses: actions/setup-python@v5
-      with:
-        python-version: '3.11'
-
-    - name: Install requirements
-      run: |
-          python -m pip install --upgrade pip
-          pip install --no-deps .
-          pip install -r docs/requirements.txt
-
-    - name: Build HTML
-      run: sphinx-build -b html docs/source docs/build/html
-
-    - name: Upload artifacts
-      uses: actions/upload-artifact@v4
-      with:
-        name: html-docs
-        path: docs/build/html/
-
-    - name: Deploy
-      uses: peaceiris/actions-gh-pages@v3
-      if: github.ref == 'refs/heads/main'
-      with:
-        github_token: ${{ secrets.GITHUB_TOKEN }}
-        publish_dir: docs/build/html
-=======
       - name: Deploy
         id: deployment
-        uses: actions/deploy-pages@v4
->>>>>>> 910bd63c
+        uses: actions/deploy-pages@v4