--- conflicted
+++ resolved
@@ -7,7 +7,6 @@
 # add these directories to sys.path here.
 import sys
 from pathlib import Path
-from xffl.utils.constants import VERSION
 
 from xffl.utils.constants import VERSION
 
@@ -18,13 +17,7 @@
 
 project = "Cross-Facility Federated Learning"
 copyright = "2024, Gianluca Mittone, Alberto Mulone, Giulio Malenza, Iacopo Colonnelli, Robert Birke, Marco Aldinucci"
-<<<<<<< HEAD
-author = (
-    "Gianluca Mittone, Alberto Mulone, Giulio Malenza, Iacopo Colonnelli, Robert Birke, Marco Aldinucci"
-)
-=======
 author = "Gianluca Mittone, Alberto Mulone, Giulio Malenza, Iacopo Colonnelli, Robert Birke, Marco Aldinucci"
->>>>>>> 910bd63c
 release = VERSION
 
 # -- General configuration ---------------------------------------------------
