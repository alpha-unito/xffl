"""LLM training example script

<<<<<<< HEAD
Inspired from llama-recipes' fine-tuning.py script:
=======
Inspired from llama-recipes' finetuning.py script:
>>>>>>> 9e477fde
https://github.com/meta-llama/llama-cookbook/blob/main/src/llama_recipes/finetuning.py
"""

import argparse
import sys
import time
from logging import Logger, getLogger
from parser import parser
from typing import Dict, Optional

import torch
import wandb
<<<<<<< HEAD
from torch.distributed.fsdp import FullyShardedDataParallel, MixedPrecision
=======
from datasets import Dataset, DatasetDict
from torch.distributed.fsdp import (
    FullyShardedDataParallel,
    MixedPrecision,
    ShardingStrategy,
)
>>>>>>> 9e477fde
from torch.optim import AdamW, lr_scheduler
from torch.utils.data import DataLoader
from torch.utils.data.distributed import DistributedSampler
from transformers import AutoModel, AutoModelForCausalLM, default_data_collator

<<<<<<< HEAD
from datasets import Dataset, DatasetDict
from xffl.custom import DATASETS, MODELS, DatasetInfo, ModelInfo
from xffl.distributed import distributed
from xffl.learning import data, modelling, processing, utils
=======
from xffl.custom import DATASETS, MODELS
from xffl.learning import data, distributed, processing, utils
>>>>>>> 9e477fde
from xffl.utils.logging import setup_logging

logger: Logger = getLogger(__name__)
"""Default xFFL logger"""


def pretraining(
    args: argparse.Namespace, model_info: ModelInfo, dataset_info: DatasetInfo
) -> None:
    """LLM pre-training script

    This is not considered fine-tuning since no parameter reduction/quantization technique is applied

    :param args: Command-line arguments
    :type args: argparse.Namespace
    :param model_info: Model information class
    :type model_info: ModelInfo
    :param dataset_info: Dataset information class
    :type dataset_info: DatasetInfo
    """
    setup_time: float = time.perf_counter()

    # Set the requested logging level
    setup_logging(log_level=args.loglevel)

    # Sets RNGs seeds and force PyTorch's deterministic execution
    generator: Optional[torch.Generator] = (
        utils.set_deterministic_execution(seed=args.seed) if args.seed else None
    )

    # PyTorch's distributed backend setup
    start_time = time.perf_counter()
    state: distributed.DistributedState = distributed.setup_distributed_process_group(
        hsdp=args.hsdp, federated=args.federated_scaling, streams=args.cuda_streams
    )
    if state.rank == 0 and torch.distributed.is_initialized():
        logger.debug(
            f"Rendez-vous time: {(time.perf_counter() - start_time):.2f} seconds"
        )

    # Large data preloading in background
    if state.node_local_rank == 0:
        utils.preload(files=[model_info.path])

    # WandB setup
    wandb_run: wandb.wandb_run.Run = wandb.init(  # Default entity
        project="xFFL",
        group=args.wandb_name,
        name=f"client_{state.rank}",
        notes=f"{args.model} pre-training on the gsarti clean_mc4_it dataset on multiple HPCs through xFFL",
        tags=["xFFL", f"{args.model}", "clean_mc4_it"],
        mode=args.wandb_mode,  # Set to "disable" to execute without wandb
        config=vars(args),
    )

    # The whole training is done in bfloat16
    default_precision: torch.dtype = torch.bfloat16
    mixed_precision: MixedPrecision = MixedPrecision(
        param_dtype=default_precision,
        reduce_dtype=default_precision,
        buffer_dtype=default_precision,
        cast_forward_inputs=True,
    )

    # LLM loading from saved model
    start_time = time.perf_counter()
    model: AutoModel = (
        AutoModelForCausalLM.from_pretrained(  # Configuration is automatically loaded from the JSON file inside the model folder
            pretrained_model_name_or_path=model_info.path,
            use_cache=False,
            # output_loading_info=True #TODO: to add to verbose mode
            local_files_only=not args.online,  # Most HPCs do not have internet access from the nodes
            attn_implementation=args.attention,
            torch_dtype=default_precision,  # Model is loaded in torch.bfloat16 (from the JSON file) - also "auto"
            device_map=state.init_device,
            use_safetensors=True,
        )
    )

    # Print model's weights
    if state.rank == 0:
        logger.debug(
            f"Model loading time: {(time.perf_counter() - start_time):.2f} seconds"
        )
        logger.debug(
            f"Training {args.model}: {(utils.get_model_size(model=model) / 1e6):.2f} million trainable parameters"
        )
<<<<<<< HEAD
=======
        if device_mesh:
            logger.debug("Activating HYBRID_SHARD strategy")
        else:
            logger.debug("Activating FULL_SHARD sharding strategy")
>>>>>>> 9e477fde

    # FSDP/HSDP setup
    start_time = time.perf_counter()
    model: FullyShardedDataParallel = modelling.create_fsdp_model(
        module=model,
        state=state,
        model_info=model_info,
        mixed_precision=mixed_precision,
    )

    # Activation checkpointing
    utils.set_activation_checkpointing(
        model=model, layer=model_info.decoder_layer
    )  # This can also be called before FSDP, will result in applying the HF-specific method, giving warnings during the training

    if state.rank == 0:
        logger.debug(
            f"FSDP wrapping setup time: {(time.perf_counter() - start_time):.2f} seconds"
        )

    # Dataset loading
    start_time = time.perf_counter()
    datasets: Dict[str, Dataset | DatasetDict] = data.load_datasets_from_disk(
        splits=dataset_info.splits, base_path=dataset_info.path
    )  # Original LLaMA training packs the datasets
    if state.rank == 0:
        logger.debug(
            f"Dataset loading time: {(time.perf_counter() - start_time):.2f} seconds"
        )

    # Dataloaders creation
    start_time = time.perf_counter()
    dataloaders: Dict[str, DataLoader] = {}
    for split in dataset_info.splits:

        if split == "train" and args.subsampling:
            datasets[split] = datasets[split].select(list(range(0, args.subsampling)))

        if state.rank == 0:
            logger.debug(f"{split} set size: {len(datasets[split])} samples")

        dataloaders[split] = DataLoader(
            dataset=datasets[split],
            batch_size=(
                args.train_batch_size if split == "train" else args.val_batch_size
            ),
            sampler=DistributedSampler(
                dataset=datasets[split],
                num_replicas=state.world_size,
                rank=state.rank,
                shuffle=split == "train",
                seed=args.seed if args.seed else None,
                drop_last=True,
            ),
            num_workers=args.workers,
            collate_fn=default_data_collator,
            pin_memory=True,
            drop_last=True,
            worker_init_fn=(
                utils.seed_dataloader_worker if args.seed else None
            ),  # Necessary for reproducibility
            generator=generator if args.seed else None,  # Necessary for reproducibility
        )

        if state.rank == 0:
            logger.debug(
                f"{split} dataloader size: {len(dataloaders[split])} mini-batches"
            )
    if state.rank == 0:
        logger.debug(
            f"Dataloaders creation time: {(time.perf_counter() - start_time):.2f} seconds"
        )

    # TODO: not convinced about this
    if state.is_federated_scaling_setup():
        args.learning_rate = (
            state.federated_local_size[state.federated_rank]
            * args.learning_rate
            * args.train_batch_size
        )
    else:
        args.learning_rate = (
            state.world_size * args.learning_rate * args.train_batch_size
        )

    if state.rank == 0:
        logger.debug(f"Learning rate adjusted to: {args.learning_rate}")

    # Optimizer and lr scheduler creation
    optimizer: AdamW = AdamW(
        params=model.parameters(),
        lr=args.learning_rate,
        weight_decay=args.weight_decay,
        # foreach=True,  # Optimizes performances but uses more memory
        fused=True,  # Supported only on torch.float64, torch.float32, torch.float16, and torch.bfloat16
    )
    scheduler: lr_scheduler.StepLR = lr_scheduler.StepLR(
        optimizer=optimizer, step_size=args.step_size, gamma=args.gamma
    )

    if state.rank == 0:
        logger.debug(
            f"Total setup time: {(time.perf_counter() - setup_time):.2f} seconds"
        )

    if args.benchmark:
        with torch.no_grad():
            if state.is_federated_scaling_setup():
                from xffl.distributed.aggregation import (
                    benchmark_aggregation_strategies,
                )

                benchmark_aggregation_strategies(
                    model=model, state=state, iterations=args.benchmark
                )
    else:
        # Main training function
        results = processing.distributed_training(
            model=model,
            state=state,
            optimizer=optimizer,
            train_dataloader=dataloaders["train"],
            validate=False,
            eval_dataloader=dataloaders["val"],
            lr_scheduler=scheduler,
            wandb_run=wandb_run,
            save_path=args.output,
            output_model_name=args.output_model,
            epochs=args.epochs,
            federated_batches=args.federated_batches,
        )

        if state.rank == 0:
            [logger.debug(f"Key: {k}, Value: {v}") for k, v in results.items()]
            if args.wandb:
                for k, v in results.items():
                    wandb_run.summary[k] = v

    # PyTorch's distributed backend cleanup
    distributed.cleanup_distributed_process_group(state=state)


def main():
    """Argument parsing and training launch"""

    try:
        args = parser.parse_args(sys.argv[1:])
        pretraining(
            args=args,
            model_info=MODELS[args.model],
            dataset_info=DATASETS[args.dataset],
        )
    except KeyboardInterrupt as e:
        logger.exception(e)
    except Exception as e:
        logger.exception(e)


if __name__ == "__main__":
    main()<|MERGE_RESOLUTION|>--- conflicted
+++ resolved
@@ -1,10 +1,6 @@
 """LLM training example script
 
-<<<<<<< HEAD
 Inspired from llama-recipes' fine-tuning.py script:
-=======
-Inspired from llama-recipes' finetuning.py script:
->>>>>>> 9e477fde
 https://github.com/meta-llama/llama-cookbook/blob/main/src/llama_recipes/finetuning.py
 """
 
@@ -17,33 +13,20 @@
 
 import torch
 import wandb
-<<<<<<< HEAD
 from torch.distributed.fsdp import FullyShardedDataParallel, MixedPrecision
-=======
-from datasets import Dataset, DatasetDict
-from torch.distributed.fsdp import (
-    FullyShardedDataParallel,
-    MixedPrecision,
-    ShardingStrategy,
-)
->>>>>>> 9e477fde
 from torch.optim import AdamW, lr_scheduler
 from torch.utils.data import DataLoader
 from torch.utils.data.distributed import DistributedSampler
 from transformers import AutoModel, AutoModelForCausalLM, default_data_collator
 
-<<<<<<< HEAD
 from datasets import Dataset, DatasetDict
 from xffl.custom import DATASETS, MODELS, DatasetInfo, ModelInfo
 from xffl.distributed import distributed
 from xffl.learning import data, modelling, processing, utils
-=======
-from xffl.custom import DATASETS, MODELS
-from xffl.learning import data, distributed, processing, utils
->>>>>>> 9e477fde
 from xffl.utils.logging import setup_logging
 
 logger: Logger = getLogger(__name__)
+"""Default xFFL logger"""
 """Default xFFL logger"""
 
 
@@ -128,13 +111,6 @@
         logger.debug(
             f"Training {args.model}: {(utils.get_model_size(model=model) / 1e6):.2f} million trainable parameters"
         )
-<<<<<<< HEAD
-=======
-        if device_mesh:
-            logger.debug("Activating HYBRID_SHARD strategy")
-        else:
-            logger.debug("Activating FULL_SHARD sharding strategy")
->>>>>>> 9e477fde
 
     # FSDP/HSDP setup
     start_time = time.perf_counter()
