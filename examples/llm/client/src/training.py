--- conflicted
+++ resolved
@@ -188,19 +188,11 @@
         args.learning_rate = (
             state.federated_local_size[state.federated_rank]
             * args.learning_rate
-<<<<<<< HEAD
             * args.train_batch_size
         )
     else:
         args.learning_rate = (
             state.world_size * args.learning_rate * args.train_batch_size
-=======
-            / state.node_local_size
-        )
-    else:
-        args.learning_rate = (
-            state.world_size * args.learning_rate / state.node_local_size
->>>>>>> 9473d1b1
         )
 
     if state.rank == 0:
